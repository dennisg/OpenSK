use self::upgrade_storage::BufferUpgradeStorage;
use crate::api::firmware_protection::FirmwareProtection;
use crate::ctap::hid::ChannelID;
use crate::ctap::status_code::Ctap2StatusCode;
use crate::env::{Env, UserPresence};
use crypto::rng256::ThreadRng256;
use persistent_store::{BufferOptions, BufferStorage, Store};

mod upgrade_storage;

pub struct TestEnv {
    rng: ThreadRng256,
    user_presence: TestUserPresence,
    store: Store<BufferStorage>,
    upgrade_storage: Option<BufferUpgradeStorage>,
}

pub struct TestUserPresence {
    check: Box<dyn Fn(ChannelID) -> Result<(), Ctap2StatusCode>>,
}

<<<<<<< HEAD
pub struct TestWrite;

impl core::fmt::Write for TestWrite {
    fn write_str(&mut self, _: &str) -> core::fmt::Result {
        Ok(())
    }
=======
fn new_storage() -> BufferStorage {
    // Use the Nordic configuration.
    const PAGE_SIZE: usize = 0x1000;
    const NUM_PAGES: usize = 20;
    let store = vec![0xff; NUM_PAGES * PAGE_SIZE].into_boxed_slice();
    let options = BufferOptions {
        word_size: 4,
        page_size: PAGE_SIZE,
        max_word_writes: 2,
        max_page_erases: 10000,
        strict_mode: true,
    };
    BufferStorage::new(store, options)
>>>>>>> 95ba81b9
}

impl TestEnv {
    pub fn new() -> Self {
        let rng = ThreadRng256 {};
        let user_presence = TestUserPresence {
            check: Box::new(|_| Ok(())),
        };
        let storage = new_storage();
        let store = Store::new(storage).ok().unwrap();
        let upgrade_storage = Some(BufferUpgradeStorage::new().unwrap());
        TestEnv {
            rng,
            user_presence,
            store,
            upgrade_storage,
        }
    }

    pub fn disable_upgrade_storage(&mut self) {
        self.upgrade_storage = None;
    }
}

impl TestUserPresence {
    pub fn set(&mut self, check: impl Fn(ChannelID) -> Result<(), Ctap2StatusCode> + 'static) {
        self.check = Box::new(check);
    }
}

impl UserPresence for TestUserPresence {
    fn check(&mut self, cid: ChannelID) -> Result<(), Ctap2StatusCode> {
        (self.check)(cid)
    }
}

impl FirmwareProtection for TestEnv {
    fn lock(&mut self) -> bool {
        true
    }
}

impl Env for TestEnv {
    type Rng = ThreadRng256;
    type UserPresence = TestUserPresence;
    type Storage = BufferStorage;
    type UpgradeStorage = BufferUpgradeStorage;
    type FirmwareProtection = Self;
    type Write = TestWrite;

    fn rng(&mut self) -> &mut Self::Rng {
        &mut self.rng
    }

    fn user_presence(&mut self) -> &mut Self::UserPresence {
        &mut self.user_presence
    }

    fn store(&mut self) -> &mut Store<Self::Storage> {
        &mut self.store
    }

    fn upgrade_storage(&mut self) -> Option<&mut Self::UpgradeStorage> {
        self.upgrade_storage.as_mut()
    }

    fn firmware_protection(&mut self) -> &mut Self::FirmwareProtection {
        self
    }

    fn write(&mut self) -> Self::Write {
        TestWrite
    }
}<|MERGE_RESOLUTION|>--- conflicted
+++ resolved
@@ -19,14 +19,14 @@
     check: Box<dyn Fn(ChannelID) -> Result<(), Ctap2StatusCode>>,
 }
 
-<<<<<<< HEAD
 pub struct TestWrite;
 
 impl core::fmt::Write for TestWrite {
     fn write_str(&mut self, _: &str) -> core::fmt::Result {
         Ok(())
     }
-=======
+}
+
 fn new_storage() -> BufferStorage {
     // Use the Nordic configuration.
     const PAGE_SIZE: usize = 0x1000;
@@ -40,7 +40,6 @@
         strict_mode: true,
     };
     BufferStorage::new(store, options)
->>>>>>> 95ba81b9
 }
 
 impl TestEnv {
